--- conflicted
+++ resolved
@@ -12,28 +12,22 @@
   @observable clipboard = null;
   @observable isRecording = false;
   @observable isSelectingTarget = false;
-<<<<<<< HEAD
   @observable windowHeight = window.innerHeight;
   @observable consoleHeight = 200;
   @observable minConsoleHeight = 0;
   @observable minContentHeight = 460;
-=======
   @observable pristineCommand = new Command();
   @observable lastFocus = {};
->>>>>>> 78565920
 
   constructor() {
     this.suiteStates = {};
     this.filterFunction = this.filterFunction.bind(this);
-<<<<<<< HEAD
+    this.observePristine();
     storage.get().then(data => {
       if (data.consoleSize !== undefined && data.consoleSize >= this.minConsoleHeight) {
         this.resizeConsole(data.consoleSize);
       }
     });
-=======
-    this.observePristine();
->>>>>>> 78565920
   }
 
   @action.bound setProject(project) {
@@ -134,7 +128,6 @@
     this.isSelectingTarget = isSelecting;
   }
 
-<<<<<<< HEAD
   @action.bound resizeConsole(height) {
     this.consoleHeight = height > 0 ? height : 0;
     storage.set({
@@ -149,9 +142,6 @@
     }
   }
 
-  addStateForSuite(suite) {
-    this.suiteStates[suite.id] = new SuiteState(this, suite);
-=======
   @action.bound observePristine() {
     this.pristineDisposer = observe(this.pristineCommand, () => {
       this.pristineDisposer();
@@ -183,7 +173,6 @@
     }
 
     return this.suiteStates[suite.id];
->>>>>>> 78565920
   }
 
   filterFunction({name}) {
