--- conflicted
+++ resolved
@@ -18,16 +18,9 @@
 export default {
   runtime: {
     onMessage: {
-<<<<<<< HEAD
       addListener: jest.fn(),
     },
+    sendMessage: jest.fn().mockReturnValue(Promise.reject()),
+    getURL: jest.fn(),
   },
-}
-=======
-      addListener: jest.fn()
-    },
-    sendMessage: jest.fn().mockReturnValue(Promise.reject()),
-    getURL: jest.fn()
-  }
-};
->>>>>>> b5d9ad39
+}