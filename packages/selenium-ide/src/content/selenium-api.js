--- conflicted
+++ resolved
@@ -3810,22 +3810,16 @@
 // Added show element by SideeX comitters (Copyright 2017)
 Selenium.prototype.doShowElement = function(locator){
   try{
-<<<<<<< HEAD
-    const highlightElement = document.getElementById("selenium-highlight");
-=======
     const highlightElement = document.createElement("div");
     highlightElement.id = "selenium-highlight";
     document.body.appendChild(highlightElement);
-    let element = this.browserbot.findElement(locator);
-    const elementRects = element.getBoundingClientRect();
->>>>>>> 48e2b3cf
-    const bodyRects = document.documentElement.getBoundingClientRect();
     if (locator.x) {
       highlightElement.style.left = parseInt(locator.x) + "px";
       highlightElement.style.top = parseInt(locator.y) + "px";
       highlightElement.style.width = parseInt(locator.width) + "px";
       highlightElement.style.height = parseInt(locator.height) + "px";
     } else {
+      const bodyRects = document.documentElement.getBoundingClientRect();
       const element = this.browserbot.findElement(locator);
       const elementRects = element.getBoundingClientRect();
       highlightElement.style.left = parseInt(elementRects.left - bodyRects.left) + "px";
