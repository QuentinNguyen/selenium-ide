--- conflicted
+++ resolved
@@ -105,11 +105,9 @@
 
 export const isProduction = process.env.NODE_ENV === "production";
 
-<<<<<<< HEAD
 export function calculateFrameIndex(indicatorIndex, targetFrameIndex) {
   if (indicatorIndex < 0) return targetFrameIndex;
   return (indicatorIndex < targetFrameIndex) ? targetFrameIndex - 1 : targetFrameIndex;
 }
-=======
-export const isStaging = process.env.NODE_ENV === "staging";
->>>>>>> 7a8d9010
+
+export const isStaging = process.env.NODE_ENV === "staging";