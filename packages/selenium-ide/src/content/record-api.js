/*
 * Copyright 2017 SideeX committers
 *
 *  Licensed under the Apache License, Version 2.0 (the "License");
 *  you may not use this file except in compliance with the License.
 *  You may obtain a copy of the License at
 *
 *      http://www.apache.org/licenses/LICENSE-2.0
 *
 *  Unless required by applicable law or agreed to in writing, software
 *  distributed under the License is distributed on an "AS IS" BASIS,
 *  WITHOUT WARRANTIES OR CONDITIONS OF ANY KIND, either express or implied.
 *  See the License for the specific language governing permissions and
 *  limitations under the License.
 *
 */

import browser from 'webextension-polyfill'
import { calculateFrameIndex } from './utils'

let contentSideexTabId = -1
let frameLocation = ''

function Recorder(window) {
<<<<<<< HEAD
  this.window = window
  this.eventListeners = {}
  this.attached = false
=======
  this.window = window;
  this.eventListeners = {};
  this.attached = false;
  this.recordingState = {};
>>>>>>> b5d9ad39
}

Recorder.eventHandlers = {}
Recorder.mutationObservers = {}
Recorder.addEventHandler = function(handlerName, eventName, handler, options) {
  handler.handlerName = handlerName
  if (!options) options = false
  let key = options ? 'C_' + eventName : eventName
  if (!this.eventHandlers[key]) {
    this.eventHandlers[key] = []
  }
  this.eventHandlers[key].push(handler)
}

Recorder.addMutationObserver = function(observerName, callback, config) {
  const observer = new MutationObserver(callback)
  observer.observerName = observerName
  observer.config = config
  this.mutationObservers[observerName] = observer
}

Recorder.prototype.parseEventKey = function(eventKey) {
  if (eventKey.match(/^C_/)) {
    return { eventName: eventKey.substring(2), capture: true }
  } else {
    return { eventName: eventKey, capture: false }
  }
}

function updateInputElementsOfRelevantType(action) {
  let inp = window.document.getElementsByTagName("input");
  for (let i = 0; i < inp.length; i++) {
    if (Recorder.inputTypes.indexOf(inp[i].type) >= 0) {
      action(inp[i]);
    }
  }
}

function focusEvent(recordingState, event) {
  recordingState.focusTarget = event.target;
  recordingState.focusValue = recordingState.focusTarget.value;
  recordingState.tempValue = recordingState.focusValue;
  recordingState.preventType = false;
}

function blurEvent(recordingState) {
  recordingState.focusTarget = null;
  recordingState.focusValue = null;
  recordingState.tempValue = null;
}

function attachInputListeners(recordingState) {
  updateInputElementsOfRelevantType(
    (input) => {
      input.addEventListener("focus", focusEvent.bind(null, recordingState));
      input.addEventListener("blur", blurEvent.bind(null, recordingState));
    }
  );
}

function detachInputListeners(recordingState) {
  updateInputElementsOfRelevantType(
    (input) => {
      input.removeEventListener("focus", focusEvent.bind(null, recordingState));
      input.removeEventListener("blur", blurEvent.bind(null, recordingState));
    }
  );
}

Recorder.prototype.attach = function() {
  if (!this.attached) {
    for (let eventKey in Recorder.eventHandlers) {
<<<<<<< HEAD
      const eventInfo = this.parseEventKey(eventKey)
      const eventName = eventInfo.eventName
      const capture = eventInfo.capture

      const handlers = Recorder.eventHandlers[eventKey]
      this.eventListeners[eventKey] = []
      for (let i = 0; i < handlers.length; i++) {
        this.window.document.addEventListener(eventName, handlers[i], capture)
        this.eventListeners[eventKey].push(handlers[i])
=======
      const eventInfo = this.parseEventKey(eventKey);
      const eventName = eventInfo.eventName;
      const capture = eventInfo.capture;

      const handlers = Recorder.eventHandlers[eventKey];
      this.eventListeners[eventKey] = [];
      for (let i = 0 ; i < handlers.length ; i++) {
        this.window.document.addEventListener(eventName, handlers[i].bind(this), capture);
        this.eventListeners[eventKey].push(handlers[i]);
>>>>>>> b5d9ad39
      }
    }
    for (let observerName in Recorder.mutationObservers) {
      const observer = Recorder.mutationObservers[observerName]
      observer.observe(this.window.document.body, observer.config)
    }
<<<<<<< HEAD
    this.attached = true
    addRecordingIndicator()
=======
    this.attached = true;
    this.recordingState = {
      typeTarget: undefined,
      typeLock: 0,
      focusTarget: null,
      focusValue: null,
      tempValue: null,
      preventType: false,
      preventClickTwice: false,
      preventClick: false,
      enterTarget: null,
      enterValue: null,
      tabCheck: null
    };
    attachInputListeners(this.recordingState);
    addRecordingIndicator();
>>>>>>> b5d9ad39
  }
}

Recorder.prototype.detach = function() {
  for (let eventKey in this.eventListeners) {
    const eventInfo = this.parseEventKey(eventKey)
    const eventName = eventInfo.eventName
    const capture = eventInfo.capture
    for (let i = 0; i < this.eventListeners[eventKey].length; i++) {
      this.window.document.removeEventListener(
        eventName,
        this.eventListeners[eventKey][i],
        capture
      )
    }
  }
  for (let observerName in Recorder.mutationObservers) {
    const observer = Recorder.mutationObservers[observerName]
    observer.disconnect()
  }
<<<<<<< HEAD
  this.eventListeners = {}
  this.attached = false
  removeRecordingIndicator()
}
=======
  this.eventListeners = {};
  this.attached = false;
  removeRecordingIndicator();
  detachInputListeners(this.recordingState);
};
>>>>>>> b5d9ad39

function attachRecorderHandler(message, _sender, sendResponse) {
  if (message.attachRecorder) {
    recorder.attach()
    sendResponse(true)
  }
}

function detachRecorderHandler(message, _sender, sendResponse) {
  if (message.detachRecorder) {
    recorder.detach()
    sendResponse(true)
  }
}

// recorder event handlers
browser.runtime.onMessage.addListener(attachRecorderHandler)
browser.runtime.onMessage.addListener(detachRecorderHandler)

function findRecordingIndicator() {
  try {
    return document.getElementById('selenium-ide-indicator')
  } catch (error) {
    return true
  }
}

function addRecordingIndicator() {
  if (!findRecordingIndicator() && frameLocation === 'root') {
    browser.runtime.sendMessage({
      setFrameNumberForTab: true,
      length: window.parent.frames.length,
    })
    let recordingIndicator = window.document.createElement('iframe')
    recordingIndicator.src = browser.runtime.getURL('/indicator.html')
    recordingIndicator.id = 'selenium-ide-indicator'
    recordingIndicator.style.border = '1px solid white'
    recordingIndicator.style.position = 'fixed'
    recordingIndicator.style.bottom = '36px'
    recordingIndicator.style.right = '36px'
    recordingIndicator.style.width = '280px'
    recordingIndicator.style.height = '80px'
    recordingIndicator.style['background-color'] = 'whitesmoke'
    recordingIndicator.style['box-shadow'] = '7px 7px 10px 0 rgba(0,0,0,0.3)'
    recordingIndicator.style.transition = 'bottom 100ms linear'
    recordingIndicator.style['z-index'] = 1000000000000000
    recordingIndicator.addEventListener(
      'mouseenter',
      function(event) {
        event.target.style.visibility = 'hidden'
        setTimeout(function() {
          event.target.style.visibility = 'visible'
        }, 1000)
      },
      false
    )
    window.document.body.appendChild(recordingIndicator)
    browser.runtime.onMessage.addListener(function(
      message,
      _sender,
      sendResponse
    ) {
      if (message.recordNotification) {
        recordingIndicator.contentWindow.postMessage(
          {
            direction: 'from-recording-module',
            command: message.command,
            target: message.target,
            value: message.value,
          },
          '*'
        )
        sendResponse(true)
      }
    })
  }
}

function removeRecordingIndicator() {
  let element = findRecordingIndicator()
  if (element) {
    element.parentElement.removeChild(element)
  }
}

// TODO: Decouple frame location from recording since its also used in playback
// and not obvious that that's happening (a.k.a. MAGIC!).
// set frame id
;(async function getframeLocation() {
  let currentWindow = window
  let currentParentWindow
  let recordingIndicator
  let recordingIndicatorIndex

  while (currentWindow !== window.top) {
    currentParentWindow = currentWindow.parent
    if (!currentParentWindow.frames.length) {
      break
    }

    try {
      recordingIndicator = currentParentWindow.document.getElementById(
        'selenium-ide-indicator'
      )
    } catch (e) {
      // If we got here looking for the indicator, its likely that we found it
      // but hit a CORS restriction. So we assume that's the case and set the
      // indicator variable to true.
      recordingIndicator = true
    }

    if (recordingIndicator) {
      recordingIndicatorIndex = await browser.runtime.sendMessage({
        requestFrameIndex: true,
      })
    }

    for (let idx = 0; idx < currentParentWindow.frames.length; idx++) {
      const frame = currentParentWindow.frames[idx]

      if (frame === currentWindow) {
        frameLocation =
          ':' +
          calculateFrameIndex(recordingIndicatorIndex, idx) +
          frameLocation
        currentWindow = currentParentWindow
        break
      }
    }
  }
  frameLocation = 'root' + frameLocation
})()

browser.runtime.sendMessage({ frameLocation: frameLocation }).catch(() => {})

const recorder = new Recorder(window)
window.recorder = recorder
window.contentSideexTabId = contentSideexTabId
window.Recorder = Recorder

/* record */
export function record(
  command,
  target,
  value,
  insertBeforeLastCommand,
  actualFrameLocation
) {
  browser.runtime
    .sendMessage({
      command: command,
      target: target,
      value: value,
      insertBeforeLastCommand: insertBeforeLastCommand,
      frameLocation:
        actualFrameLocation != undefined ? actualFrameLocation : frameLocation,
      commandSideexTabId: contentSideexTabId,
    })
    .catch(() => {
      recorder.detach()
    })
}

window.record = record

export { Recorder, recorder }<|MERGE_RESOLUTION|>--- conflicted
+++ resolved
@@ -22,16 +22,10 @@
 let frameLocation = ''
 
 function Recorder(window) {
-<<<<<<< HEAD
   this.window = window
   this.eventListeners = {}
   this.attached = false
-=======
-  this.window = window;
-  this.eventListeners = {};
-  this.attached = false;
-  this.recordingState = {};
->>>>>>> b5d9ad39
+  this.recordingState = {}
 }
 
 Recorder.eventHandlers = {}
@@ -62,49 +56,44 @@
 }
 
 function updateInputElementsOfRelevantType(action) {
-  let inp = window.document.getElementsByTagName("input");
+  let inp = window.document.getElementsByTagName('input')
   for (let i = 0; i < inp.length; i++) {
     if (Recorder.inputTypes.indexOf(inp[i].type) >= 0) {
-      action(inp[i]);
+      action(inp[i])
     }
   }
 }
 
 function focusEvent(recordingState, event) {
-  recordingState.focusTarget = event.target;
-  recordingState.focusValue = recordingState.focusTarget.value;
-  recordingState.tempValue = recordingState.focusValue;
-  recordingState.preventType = false;
+  recordingState.focusTarget = event.target
+  recordingState.focusValue = recordingState.focusTarget.value
+  recordingState.tempValue = recordingState.focusValue
+  recordingState.preventType = false
 }
 
 function blurEvent(recordingState) {
-  recordingState.focusTarget = null;
-  recordingState.focusValue = null;
-  recordingState.tempValue = null;
+  recordingState.focusTarget = null
+  recordingState.focusValue = null
+  recordingState.tempValue = null
 }
 
 function attachInputListeners(recordingState) {
-  updateInputElementsOfRelevantType(
-    (input) => {
-      input.addEventListener("focus", focusEvent.bind(null, recordingState));
-      input.addEventListener("blur", blurEvent.bind(null, recordingState));
-    }
-  );
+  updateInputElementsOfRelevantType(input => {
+    input.addEventListener('focus', focusEvent.bind(null, recordingState))
+    input.addEventListener('blur', blurEvent.bind(null, recordingState))
+  })
 }
 
 function detachInputListeners(recordingState) {
-  updateInputElementsOfRelevantType(
-    (input) => {
-      input.removeEventListener("focus", focusEvent.bind(null, recordingState));
-      input.removeEventListener("blur", blurEvent.bind(null, recordingState));
-    }
-  );
+  updateInputElementsOfRelevantType(input => {
+    input.removeEventListener('focus', focusEvent.bind(null, recordingState))
+    input.removeEventListener('blur', blurEvent.bind(null, recordingState))
+  })
 }
 
 Recorder.prototype.attach = function() {
   if (!this.attached) {
     for (let eventKey in Recorder.eventHandlers) {
-<<<<<<< HEAD
       const eventInfo = this.parseEventKey(eventKey)
       const eventName = eventInfo.eventName
       const capture = eventInfo.capture
@@ -112,30 +101,19 @@
       const handlers = Recorder.eventHandlers[eventKey]
       this.eventListeners[eventKey] = []
       for (let i = 0; i < handlers.length; i++) {
-        this.window.document.addEventListener(eventName, handlers[i], capture)
+        this.window.document.addEventListener(
+          eventName,
+          handlers[i].bind(this),
+          capture
+        )
         this.eventListeners[eventKey].push(handlers[i])
-=======
-      const eventInfo = this.parseEventKey(eventKey);
-      const eventName = eventInfo.eventName;
-      const capture = eventInfo.capture;
-
-      const handlers = Recorder.eventHandlers[eventKey];
-      this.eventListeners[eventKey] = [];
-      for (let i = 0 ; i < handlers.length ; i++) {
-        this.window.document.addEventListener(eventName, handlers[i].bind(this), capture);
-        this.eventListeners[eventKey].push(handlers[i]);
->>>>>>> b5d9ad39
       }
     }
     for (let observerName in Recorder.mutationObservers) {
       const observer = Recorder.mutationObservers[observerName]
       observer.observe(this.window.document.body, observer.config)
     }
-<<<<<<< HEAD
     this.attached = true
-    addRecordingIndicator()
-=======
-    this.attached = true;
     this.recordingState = {
       typeTarget: undefined,
       typeLock: 0,
@@ -147,11 +125,10 @@
       preventClick: false,
       enterTarget: null,
       enterValue: null,
-      tabCheck: null
-    };
-    attachInputListeners(this.recordingState);
-    addRecordingIndicator();
->>>>>>> b5d9ad39
+      tabCheck: null,
+    }
+    attachInputListeners(this.recordingState)
+    addRecordingIndicator()
   }
 }
 
@@ -172,27 +149,20 @@
     const observer = Recorder.mutationObservers[observerName]
     observer.disconnect()
   }
-<<<<<<< HEAD
   this.eventListeners = {}
   this.attached = false
   removeRecordingIndicator()
-}
-=======
-  this.eventListeners = {};
-  this.attached = false;
-  removeRecordingIndicator();
-  detachInputListeners(this.recordingState);
-};
->>>>>>> b5d9ad39
-
-function attachRecorderHandler(message, _sender, sendResponse) {
+  detachInputListeners(this.recordingState)
+}
+
+function attachRecorderHandler(message, sender, sendResponse) { // eslint-disable-line
   if (message.attachRecorder) {
     recorder.attach()
     sendResponse(true)
   }
 }
 
-function detachRecorderHandler(message, _sender, sendResponse) {
+function detachRecorderHandler(message, sender, sendResponse) { // eslint-disable-line
   if (message.detachRecorder) {
     recorder.detach()
     sendResponse(true)
@@ -243,7 +213,7 @@
     window.document.body.appendChild(recordingIndicator)
     browser.runtime.onMessage.addListener(function(
       message,
-      _sender,
+      sender, // eslint-disable-line
       sendResponse
     ) {
       if (message.recordNotification) {
