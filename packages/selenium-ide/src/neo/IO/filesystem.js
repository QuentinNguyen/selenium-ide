// Licensed to the Software Freedom Conservancy (SFC) under one
// or more contributor license agreements.  See the NOTICE file
// distributed with this work for additional information
// regarding copyright ownership.  The SFC licenses this file
// to you under the Apache License, Version 2.0 (the
// "License"); you may not use this file except in compliance
// with the License.  You may obtain a copy of the License at
//
//   http://www.apache.org/licenses/LICENSE-2.0
//
// Unless required by applicable law or agreed to in writing,
// software distributed under the License is distributed on an
// "AS IS" BASIS, WITHOUT WARRANTIES OR CONDITIONS OF ANY
// KIND, either express or implied.  See the License for the
// specific language governing permissions and limitations
// under the License.

import browser from "webextension-polyfill";
import parser from "ua-parser-js";
import { verifyFile, FileTypes, migrateTestCase, migrateProject } from "./legacy/migrate";
import UiState from "../stores/view/UiState";
import ModalState from "../stores/view/ModalState";
<<<<<<< HEAD
import Selianize, { ParseError } from "../../selianize";
import Manager from "../../plugin/manager";
const browser = window.browser;
=======
import Selianize, { ParseError } from "selianize";
import chromeGetFile from "./filesystem/chrome";
import firefoxGetFile from "./filesystem/firefox";
>>>>>>> 09447a4b

export const supportedFileFormats = ".side, text/html";
const parsedUA = parser(window.navigator.userAgent);

export function getFile(path) {
  const browserName = parsedUA.browser.name;
  return (() => {
    if (browserName === "Chrome") {
      return chromeGetFile(path);
    } else if (browserName === "Firefox") {
      return firefoxGetFile(path);
    } else {
      return Promise.reject(new Error("Operation is not supported in this browser"));
    }
  })().then(blob => {
    return new Promise((res) => {
      const reader = new FileReader();
      reader.addEventListener("load", () => {
        res(reader.result);
      });
      reader.readAsDataURL(blob);
    });
  });
}

export function loadAsText(blob) {
  return new Promise((res) => {
    const fileReader = new FileReader();
    fileReader.onload = (e) => {
      res(e.target.result);
    };

    fileReader.readAsText(blob);
  });
}

export function saveProject(_project) {
  const project = _project.toJS();
  project.version = "1.0";
  Manager.plugins.forEach(plugin => {
    project.registerPlugin({
      id: plugin.id,
      name: plugin.name,
      version: plugin.version
    });
  });
  downloadProject(project);
  UiState.saved();
}

function downloadProject(project) {
  return exportProject(project).then(code => {
    project.code = code;
    return browser.downloads.download({
      filename: project.name + ".side",
      url: createBlob("application/json", JSON.stringify(project)),
      saveAs: true,
      conflictAction: "overwrite"
    });
  });
}

function exportProject(project) {
  return Selianize(project).catch(err => {
    const markdown = ParseError(err && err.message || err);
    ModalState.showAlert({
      title: "Error saving project",
      description: markdown,
      confirmLabel: "Download log",
      cancelLabel: "Close"
    }, (choseDownload) => {
      if (choseDownload) {
        browser.downloads.download({
          filename: project.name + "-logs.md",
          url: createBlob("text/markdown", markdown),
          saveAs: true,
          conflictAction: "overwrite"
        });
      }
    });
    return Promise.reject();
  });
}

let previousFile = null;
function createBlob(mimeType, data) {
  const blob = new Blob([data], {
    type: "text/plain"
  });
  // If we are replacing a previously generated file we need to
  // manually revoke the object URL to avoid memory leaks.
  if (previousFile !== null) {
    window.URL.revokeObjectURL(previousFile);
  }
  previousFile = window.URL.createObjectURL(blob);
  return previousFile;
}

export function loadProject(project, file) {
  function displayError(error) {
    ModalState.showAlert({
      title: "Error migrating project",
      description: error.message,
      confirmLabel: "Close"
    });
  }
  loadAsText(file).then((contents) => {
    if (/\.side$/.test(file.name)) {
      loadJSONProject(project, contents);
    } else  {
      try {
        const type = verifyFile(contents);
        if (type === FileTypes.Suite) {
          ModalState.importSuite(contents, (files) => {
            project.fromJS(migrateProject(files));
          });
        } else if (type === FileTypes.TestCase) {
          project.fromJS(migrateTestCase(contents));
        }
      } catch (error) {
        displayError(error);
      }
    }
  });
}

function loadJSONProject(project, data) {
  project.fromJS(JSON.parse(data));
}<|MERGE_RESOLUTION|>--- conflicted
+++ resolved
@@ -20,15 +20,10 @@
 import { verifyFile, FileTypes, migrateTestCase, migrateProject } from "./legacy/migrate";
 import UiState from "../stores/view/UiState";
 import ModalState from "../stores/view/ModalState";
-<<<<<<< HEAD
-import Selianize, { ParseError } from "../../selianize";
+import Selianize, { ParseError } from "selianize";
 import Manager from "../../plugin/manager";
-const browser = window.browser;
-=======
-import Selianize, { ParseError } from "selianize";
 import chromeGetFile from "./filesystem/chrome";
 import firefoxGetFile from "./filesystem/firefox";
->>>>>>> 09447a4b
 
 export const supportedFileFormats = ".side, text/html";
 const parsedUA = parser(window.navigator.userAgent);
