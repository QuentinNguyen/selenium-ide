// Licensed to the Software Freedom Conservancy (SFC) under one
// or more contributor license agreements.  See the NOTICE file
// distributed with this work for additional information
// regarding copyright ownership.  The SFC licenses this file
// to you under the Apache License, Version 2.0 (the
// "License"); you may not use this file except in compliance
// with the License.  You may obtain a copy of the License at
//
//   http://www.apache.org/licenses/LICENSE-2.0
//
// Unless required by applicable law or agreed to in writing,
// software distributed under the License is distributed on an
// "AS IS" BASIS, WITHOUT WARRANTIES OR CONDITIONS OF ANY
// KIND, either express or implied.  See the License for the
// specific language governing permissions and limitations
// under the License.

import { reaction } from "mobx";
import FatalError from "../../../errors/fatal";
import NoResponseError from "../../../errors/no-response";
import PlaybackState, { PlaybackStates } from "../../stores/view/PlaybackState";
import UiState from "../../stores/view/UiState";
import { canExecuteCommand, executeCommand } from "../../../plugin/commandExecutor";
import ExtCommand, { isExtCommand } from "./ext-command";
import { xlateArgument } from "./formatCommand";

export const extCommand = new ExtCommand();
// In order to not break the separation of the execution loop from the state of the playback
// I will set doSetSpeed here so that extCommand will not be aware of the state
extCommand.doSetSpeed = (speed) => {
  if (speed < 0) speed = 0;
  if (speed > PlaybackState.maxDelay) speed = PlaybackState.maxDelay;

  PlaybackState.setDelay(speed);
  return Promise.resolve();
};

let baseUrl = "";
let ignoreBreakpoint = false;

function play(currUrl) {
  baseUrl = currUrl;
  prepareToPlay()
    .then(executionLoop)
    .then(finishPlaying)
    .catch(catchPlayingError);
}

function playAfterConnectionFailed() {
  prepareToPlayAfterConnectionFailed()
    .then(executionLoop)
    .then(finishPlaying)
    .catch(catchPlayingError);
}

function didFinishQueue() {
  return (PlaybackState.currentPlayingIndex >= PlaybackState.runningQueue.length && PlaybackState.isPlaying);
}

function isStopping() {
  return (!PlaybackState.isPlaying || PlaybackState.paused || PlaybackState.isStopping);
}

function executionLoop() {
  (PlaybackState.currentPlayingIndex < 0) ? PlaybackState.setPlayingIndex(0) : PlaybackState.setPlayingIndex(PlaybackState.currentPlayingIndex + 1);
  // reached the end
  if (didFinishQueue() || isStopping()) return false;
  const { id, command, target, value, isBreakpoint } = PlaybackState.runningQueue[PlaybackState.currentPlayingIndex];
  // is command empty?
  if (!command) {
    return executionLoop();
  }
  // breakpoint
  PlaybackState.setCommandState(id, PlaybackStates.Pending);
  if (!ignoreBreakpoint && isBreakpoint) PlaybackState.break();
  else if (ignoreBreakpoint && isBreakpoint) ignoreBreakpoint = false;
  // paused
  if (isStopping()) return false;
  if (isExtCommand(command)) {
    let upperCase = command.charAt(0).toUpperCase() + command.slice(1);
    const parsedTarget = command === "open" ? new URL(target, baseUrl).href : target;
    return doDelay().then(() => (
      (extCommand["do" + upperCase](parsedTarget, value))
        .then(() => {
          PlaybackState.setCommandState(id, PlaybackStates.Passed);
        }).then(executionLoop)
    ));
  } else if (isImplicitWait(command)) {
    notifyWaitDeprecation(command);
    return executionLoop();
  } else {
    return doPreparation()
      .then(doPrePageWait)
      .then(doPageWait)
      .then(doAjaxWait)
      .then(doDomWait)
      .then(doDelay)
      .then(doCommand)
      .then(executionLoop);
  }
}

function prepareToPlay() {
  PlaybackState.setPlayingIndex(PlaybackState.currentPlayingIndex - 1);
  return extCommand.init();
}

function prepareToPlayAfterConnectionFailed() {
  return Promise.resolve(true);
}

function finishPlaying() {
  if (!PlaybackState.paused) PlaybackState.finishPlaying();
}

function catchPlayingError(message) {
  if (isReceivingEndError(message)) {
    setTimeout(function() {
      PlaybackState.setPlayingIndex(PlaybackState.currentPlayingIndex - 1);
      playAfterConnectionFailed();
    }, 100);
  } else {
    reportError(message instanceof Error ? message.message : message);
    finishPlaying();
  }
}

function reportError(error) {
  const { id } = PlaybackState.runningQueue[PlaybackState.currentPlayingIndex];
  let message = error;
  if (error.message === "this.playingFrameLocations[this.currentPlayingTabId] is undefined") {
    message = "The current tab is invalid for testing (e.g. about:home), surf to a webpage before using the extension";
  }
  PlaybackState.setCommandState(id, PlaybackStates.Failed, message);
}

reaction(
  () => PlaybackState.isPlaying,
  isPlaying => {
    if (isPlaying) {
      play(UiState.baseUrl);
    }
  }
);

reaction(
  () => PlaybackState.paused,
  paused => {
    if (!paused) {
      PlaybackState.setPlayingIndex(PlaybackState.currentPlayingIndex - 1);
      ignoreBreakpoint = true;
      playAfterConnectionFailed();
    }
  }
);

function doPreparation() {
  return extCommand.sendMessage("waitPreparation", "", "")
    .then(function() {
      return true;
    });
}

function doPrePageWait() {
  return extCommand.sendMessage("prePageWait", "", "")
    .then(function(response) {
      if (response && response.new_page) {
        return doPrePageWait();
      } else {
        return true;
      }
    });
}

function doPageWait(res, pageTime, pageCount = 0) {
  return extCommand.sendMessage("pageWait", "", "")
    .then(function(response) {
      if (pageTime && (Date.now() - pageTime) > 30000) {
        reportError("Page Wait timed out after 30000ms");
        return true;
      } else if (response && response.page_done) {
        return true;
      } else {
        pageCount++;
        if (pageCount == 1) {
          pageTime = Date.now();
        }
        return doPageWait(false, pageTime, pageCount);
      }
    });
}

function doAjaxWait(res, ajaxTime, ajaxCount = 0) {
  return extCommand.sendMessage("ajaxWait", "", "")
    .then(function(response) {
      if (ajaxTime && (Date.now() - ajaxTime) > 30000) {
        reportError("Ajax Wait timed out after 30000ms");
        return true;
      } else if (response && response.ajax_done) {
        return true;
      } else {
        ajaxCount++;
        if (ajaxCount == 1) {
          ajaxTime = Date.now();
        }
        return doAjaxWait(false, ajaxTime, ajaxCount);
      }
    });
}

function doDomWait(res, domTime, domCount = 0) {
  return extCommand.sendMessage("domWait", "", "")
    .then(function(response) {
      if (domTime && (Date.now() - domTime) > 30000) {
        reportError("DOM Wait timed out after 30000ms");
        return true;
      } else if (response && (Date.now() - response.dom_time) < 400) {
        domCount++;
        if (domCount == 1) {
          domTime = Date.now();
        }
        return doDomWait(false, domTime, domCount);
      } else {
        return true;
      }
    });
}

function doCommand(res, implicitTime = Date.now(), implicitCount = 0) {
  if (!PlaybackState.isPlaying || PlaybackState.paused) return;
  const { id, command, target, value } = PlaybackState.runningQueue[PlaybackState.currentPlayingIndex];

  let p = new Promise(function(resolve, reject) {
    let count = 0;
    let interval = setInterval(function() {
      if (count > 60) {
        reportError("Timed out after 30000ms");
        reject("Window not Found");
        clearInterval(interval);
      }
      if (!extCommand.getPageStatus()) {
        count++;
      } else {
        resolve();
        clearInterval(interval);
      }
    }, 500);
  });

  const parsedTarget = command === "open" ? new URL(target, baseUrl).href : target;
  return p.then(() => (
<<<<<<< HEAD
    canExecuteCommand(command) ?
      doPluginCommand(id, command, parsedTarget, value, implicitTime, implicitCount) :
      doSeleniumCommand(id, command, parsedTarget, value, implicitTime, implicitCount)
  ));
}
=======
    command !== "type"
      ? extCommand.sendMessage(command, xlateArgument(target), xlateArgument(value), isWindowMethodCommand(command))
      : extCommand.doType(xlateArgument(target), xlateArgument(value), isWindowMethodCommand(command))
  ))
    .then(function(result) {
      if (result.result !== "success") {
        // implicit
        if (result.result.match(/Element[\s\S]*?not found/)) {
          if (implicitTime && (Date.now() - implicitTime > 30000)) {
            reportError("Implicit Wait timed out after 30000ms");
            implicitCount = 0;
            implicitTime = "";
          } else {
            implicitCount++;
            if (implicitCount == 1) {
              implicitTime = Date.now();
            }
            PlaybackState.setCommandState(id, PlaybackStates.Pending, `Trying to find ${target}...`);
            return doCommand(false, implicitTime, implicitCount);
          }
        }
>>>>>>> 48e2b3cf

function doSeleniumCommand(id, command, parsedTarget, value, implicitTime, implicitCount) {
  return (command !== "type"
    ? extCommand.sendMessage(command, xlateArgument(parsedTarget), xlateArgument(value), isWindowMethodCommand(command))
    : extCommand.doType(xlateArgument(parsedTarget), xlateArgument(value))).then(function(result) {
    if (result.result !== "success") {
      // implicit
      if (isElementNotFound(result.result)) {
        return doImplicitWait(result.result, id, parsedTarget, implicitTime, implicitCount);
      } else {
        PlaybackState.setCommandState(id, /^verify/.test(command) ? PlaybackStates.Failed : PlaybackStates.Fatal, result.result);
      }
    } else {
      PlaybackState.setCommandState(id, PlaybackStates.Passed);
    }
  });
}

function doPluginCommand(id, command, target, value, implicitTime, implicitCount) {
  return executeCommand(command, target, value, {
    commandId: id,
    runId: PlaybackState.runId,
    testId: PlaybackState.currentRunningTest.id,
    frameId: extCommand.getCurrentPlayingFrameId(),
    tabId: extCommand.currentPlayingTabId,
    windowId: extCommand.currentPlayingWindowId
  }).then(res => {
    PlaybackState.setCommandState(id, res.status ? res.status : PlaybackStates.Passed, res && res.message || undefined);
  }).catch(err => {
    if (isElementNotFound(err.message)) {
      return doImplicitWait(err.message, id, target, implicitTime, implicitCount);
    } else {
      PlaybackState.setCommandState(id, (err instanceof FatalError || err instanceof NoResponseError) ? PlaybackStates.Fatal : PlaybackStates.Failed, err.message);
    }
  });
}

function isElementNotFound(error) {
  return error.match(/Element[\s\S]*?not found/);
}

function doImplicitWait(error, commandId, target, implicitTime, implicitCount) {
  if (isElementNotFound(error)) {
    if (implicitTime && (Date.now() - implicitTime > 30000)) {
      reportError("Implicit Wait timed out after 30000ms");
      implicitCount = 0;
      implicitTime = "";
    } else {
      implicitCount++;
      if (implicitCount == 1) {
        implicitTime = Date.now();
      }
      PlaybackState.setCommandState(commandId, PlaybackStates.Pending, `Trying to find ${target}...`);
      return doCommand(false, implicitTime, implicitCount);
    }
  }
}

function doDelay() {
  return new Promise((res) => {
    if (PlaybackState.currentPlayingIndex + 1 === PlaybackState.runningQueue.length) {
      return res(true);
    } else {
      setTimeout(() => {
        return res(true);
      }, PlaybackState.delay);
    }
  });
}

function notifyWaitDeprecation(command) {
  reportError(`${command} is deprecated, Selenium IDE waits automatically instead`);
}

function isReceivingEndError(reason) {
  return (reason == "TypeError: response is undefined" ||
    reason == "Error: Could not establish connection. Receiving end does not exist." ||
    // Below message is for Google Chrome
    reason.message == "Could not establish connection. Receiving end does not exist." ||
    // Google Chrome misspells "response"
    reason.message == "The message port closed before a reponse was received." ||
    reason.message == "The message port closed before a response was received." );
}

function isWindowMethodCommand(command) {
  return (command == "answerOnNextPrompt"
    || command == "chooseCancelOnNextPrompt"
    || command == "assertPrompt"
    || command == "chooseOkOnNextConfirmation"
    || command == "chooseCancelOnNextConfirmation"
    || command == "assertConfirmation"
    || command == "assertAlert");
}

function isImplicitWait(command) {
  return (command == "waitForPageToLoad"
    || command == "waitForElementPresent");
}<|MERGE_RESOLUTION|>--- conflicted
+++ resolved
@@ -249,40 +249,16 @@
 
   const parsedTarget = command === "open" ? new URL(target, baseUrl).href : target;
   return p.then(() => (
-<<<<<<< HEAD
     canExecuteCommand(command) ?
       doPluginCommand(id, command, parsedTarget, value, implicitTime, implicitCount) :
       doSeleniumCommand(id, command, parsedTarget, value, implicitTime, implicitCount)
   ));
 }
-=======
-    command !== "type"
-      ? extCommand.sendMessage(command, xlateArgument(target), xlateArgument(value), isWindowMethodCommand(command))
-      : extCommand.doType(xlateArgument(target), xlateArgument(value), isWindowMethodCommand(command))
-  ))
-    .then(function(result) {
-      if (result.result !== "success") {
-        // implicit
-        if (result.result.match(/Element[\s\S]*?not found/)) {
-          if (implicitTime && (Date.now() - implicitTime > 30000)) {
-            reportError("Implicit Wait timed out after 30000ms");
-            implicitCount = 0;
-            implicitTime = "";
-          } else {
-            implicitCount++;
-            if (implicitCount == 1) {
-              implicitTime = Date.now();
-            }
-            PlaybackState.setCommandState(id, PlaybackStates.Pending, `Trying to find ${target}...`);
-            return doCommand(false, implicitTime, implicitCount);
-          }
-        }
->>>>>>> 48e2b3cf
 
 function doSeleniumCommand(id, command, parsedTarget, value, implicitTime, implicitCount) {
   return (command !== "type"
     ? extCommand.sendMessage(command, xlateArgument(parsedTarget), xlateArgument(value), isWindowMethodCommand(command))
-    : extCommand.doType(xlateArgument(parsedTarget), xlateArgument(value))).then(function(result) {
+    : extCommand.doType(xlateArgument(parsedTarget), xlateArgument(value), isWindowMethodCommand(command))).then(function(result) {
     if (result.result !== "success") {
       // implicit
       if (isElementNotFound(result.result)) {
