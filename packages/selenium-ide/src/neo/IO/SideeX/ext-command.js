--- conflicted
+++ resolved
@@ -19,11 +19,8 @@
 import parser from "ua-parser-js";
 import { recorder } from "./editor";
 import Debugger from "../debugger";
-<<<<<<< HEAD
 import PlaybackState from "../../stores/view/PlaybackState";
-=======
 import variables from "../../stores/view/Variables";
->>>>>>> 5997b7a8
 
 const parsedUA = parser(window.navigator.userAgent);
 
