// Licensed to the Software Freedom Conservancy (SFC) under one
// or more contributor license agreements.  See the NOTICE file
// distributed with this work for additional information
// regarding copyright ownership.  The SFC licenses this file
// to you under the Apache License, Version 2.0 (the
// "License"); you may not use this file except in compliance
// with the License.  You may obtain a copy of the License at
//
//   http://www.apache.org/licenses/LICENSE-2.0
//
// Unless required by applicable law or agreed to in writing,
// software distributed under the License is distributed on an
// "AS IS" BASIS, WITHOUT WARRANTIES OR CONDITIONS OF ANY
// KIND, either express or implied.  See the License for the
// specific language governing permissions and limitations
// under the License.

<<<<<<< HEAD
import uuidv4 from "uuid/v4";
=======
import browser from "webextension-polyfill";
>>>>>>> 09447a4b
import { action, computed, observable } from "mobx";
import UiState from "./UiState";
import PluginManager from "../../../plugin/manager";
import NoResponseError from "../../../errors/no-response";
import logger from "./Logs";

class PlaybackState {
  @observable runId = "";
  @observable isPlaying = false;
  @observable isStopping = false;
  @observable currentPlayingIndex = 0;
  @observable currentRunningTest = null;
  @observable currentRunningSuite = null;
  @observable commandState = new Map();
  @observable testState = new Map();
  @observable suiteState = new Map();
  @observable finishedTestsCount = 0;
  @observable testsCount = 0;
  @observable failures = 0;
  @observable errors = 0;
  @observable hasFailed = false;
  @observable aborted = false;
  @observable paused = false;
  @observable delay = 0;

  constructor() {
    this.maxDelay = 3000;
    this._testsToRun = [];
    this.runningQueue = [];
  }

  @computed get hasFinishedSuccessfully() {
    return !this.runningQueue.find(({id}) => (
      this.commandState.get(id) ? this.commandState.get(id).state === PlaybackStates.Failed || this.commandState.get(id).state === PlaybackStates.Fatal : false
    ));
  }

  @action.bound startPlayingSuite() {
    const { suite } = UiState.selectedTest;
    this.resetState();
    this.runId = uuidv4();
    this.currentRunningSuite = suite;
    this._testsToRun = [...suite.tests];
    this.testsCount = this._testsToRun.length;
    this.playNext();
  }

  @action.bound startPlaying(command) {
    const { test } = UiState.selectedTest;
    this.resetState();
    this.runId = uuidv4();
    this.currentRunningSuite = undefined;
    this.currentRunningTest = test;
    this.testsCount = 1;
    this.currentPlayingIndex = 0;
    if (command && command.constructor.name === "Command") {
      this.currentPlayingIndex = test.commands.indexOf(command);
    }
    this.runningQueue = test.commands.peek();
    PluginManager.emitMessage({
      action: "event",
      event: "playbackStarted",
      options: {
        runId: this.runId,
        testId: this.currentRunningTest.id,
        testName: this.currentRunningTest.name,
        projectName: UiState._project.name
      }
    }).then(action(() => {
      this.isPlaying = true;
    }));
  }

  @action.bound playCommand(command, jumpToNext) {
    this.runId = "";
    this.noStatisticsEffects = true;
    this.jumpToNextCommand = jumpToNext;
    this.paused = false;
    this.currentPlayingIndex = 0;
    this.errors = 0;
    this.hasFailed = false;
    this.aborted = false;
    this.currentRunningTest = UiState.selectedTest.test;
    this.runningQueue = [command];
    this.isPlaying = true;
  }

  @action.bound playNext() {
    this.currentRunningTest = this._testsToRun.shift();
    UiState.selectTest(this.currentRunningTest, UiState.selectedTest.suite);
    this.runningQueue = this.currentRunningTest.commands.peek();
    this.currentPlayingIndex = 0;
    this.errors = 0;
    PluginManager.emitMessage({
      action: "event",
      event: "playbackStarted",
      options: {
        runId: this.runId,
        testId: this.currentRunningTest.id,
        testName: this.currentRunningTest.name,
        suiteName: this.currentRunningSuite.name,
        projectName: UiState._project.name
      }
    }).then(action(() => {
      this.isPlaying = true;
    }));
  }

  @action.bound stopPlaying() {
    if (this.isPlaying) {
      this.isStopping = true;
      this.paused = false;
      return PluginManager.emitMessage({
        action: "event",
        event: "playbackStopped",
        options: {
          runId: this.runId,
          testId: this.currentRunningTest.id
        }
      }).then(action(results => {
        return new Promise((res) => {
          results.forEach(result => {
            if (result.message) {
              if (result instanceof Error) {
                if (!(result instanceof NoResponseError)) {
                  logger.error(result.message);
                  if (!this.hasFinishedSuccessfully && !this.hasFailed) {
                    this.hasFailed = true;
                    this.failures++;
                  }
                }
              } else {
                logger.log(result.message);
              }
            }
            this.testState.set(this.currentRunningTest.id, this.hasFinishedSuccessfully ? PlaybackStates.Passed : PlaybackStates.Failed);
          });
          this.isPlaying = false;
          this.isStopping = false;
          return res();
        });
      }));
    }
    return Promise.reject("Playback is not running");
  }

  @action.bound abortPlaying(fatalHandled) {
    this.aborted = true;
    this.hasFailed = true;
    this._testsToRun = [];
    fatalHandled || this.commandState.set(this.runningQueue[this.currentPlayingIndex].id, { state: PlaybackStates.Failed, message: "Playback aborted" });
    this.stopPlaying();
  }

  @action.bound pause() {
    this.paused = true;
  }

  @action.bound resume() {
    this.paused = false;
  }

  @action.bound break() {
    this.paused = true;
    browser.windows.getCurrent().then(windowInfo => {
      browser.windows.update(windowInfo.id, {
        focused: true
      });
    });
  }

  @action.bound finishPlaying() {
    if (!this.hasFinishedSuccessfully) {
      this.hasFailed = true;
    }
    if (!this.noStatisticsEffects) {
      this.finishedTestsCount++;
      if (!this.hasFinishedSuccessfully) {
        this.hasFailed = true;
        this.failures++;
      }
    }
    this.stopPlaying().then(() => {
      if (this.jumpToNextCommand) {
        UiState.selectNextCommand();
      }
      if (this._testsToRun.length) {
        this.playNext();
      } else if (this.currentRunningSuite) {
        this.suiteState.set(this.currentRunningSuite.id, !this.hasFailed ? PlaybackStates.Passed : PlaybackStates.Failed);
      }
    });
  }

  @action.bound setPlayingIndex(index) {
    this.currentPlayingIndex = index;
  }

  @action.bound setCommandState(commandId, state, message) {
    if (state === PlaybackStates.Failed || state === PlaybackStates.Fatal) {
      this.errors++;
    }
    if (this.isPlaying) {
      this.commandState.set(commandId, { state, message });
      if (state === PlaybackStates.Fatal) {
        this.abortPlaying(true);
      }
    }
  }

  @action.bound clearCommandStates() {
    this.commandState.clear();
  }

  @action.bound setDelay(delay) {
    this.delay = delay;
  }

  @action.bound resetState() {
    UiState.stopRecording();
    this.clearCommandStates();
    this.currentPlayingIndex = 0;
    this.finishedTestsCount = 0;
    this.noStatisticsEffects = false;
    this.failures = 0;
    this.errors = 0;
    this.hasFailed = false;
    this.aborted = false;
    this.paused = false;
  }
}

export const PlaybackStates = {
  Failed: "failed",
  Fatal: "fatal",
  Passed: "passed",
  Pending: "pending",
  Undetermined: "undetermined"
};

if (!window._playbackState) window._playbackState = new PlaybackState();

export default window._playbackState;<|MERGE_RESOLUTION|>--- conflicted
+++ resolved
@@ -15,11 +15,8 @@
 // specific language governing permissions and limitations
 // under the License.
 
-<<<<<<< HEAD
 import uuidv4 from "uuid/v4";
-=======
 import browser from "webextension-polyfill";
->>>>>>> 09447a4b
 import { action, computed, observable } from "mobx";
 import UiState from "./UiState";
 import PluginManager from "../../../plugin/manager";
