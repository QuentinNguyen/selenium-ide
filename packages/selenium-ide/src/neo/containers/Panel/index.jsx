--- conflicted
+++ resolved
@@ -158,54 +158,6 @@
   render() {
     return (
       <div className="container">
-<<<<<<< HEAD
-        <SplitPane
-          split="horizontal"
-          minSize={UiState.minContentHeight}
-          maxSize={UiState.maxContentHeight}
-          size={UiState.windowHeight - UiState.consoleHeight}
-          onChange={(size) => UiState.resizeConsole(window.innerHeight - size)}>
-          <div className="wrapper">
-            <ProjectHeader
-              title={this.state.project.name}
-              changed={this.state.project.modified}
-              changeName={this.state.project.changeName}
-              load={loadProject.bind(undefined, project)}
-              save={() => saveProject(project)}
-            />
-            <div className={classNames("content", {dragging: UiState.navigationDragging})}>
-              <SplitPane
-                split="vertical"
-                minSize={UiState.minNavigationWidth}
-                maxSize={UiState.maxNavigationWidth}
-                size={UiState.navigationWidth}
-                onChange={UiState.resizeNavigation}
-                onDragStarted={this.navigationDragStart}
-                onDragFinished={this.navigationDragEnd}>
-                <Navigation
-                  tests={UiState.filteredTests}
-                  suites={this.state.project.suites}
-                  createSuite={this.createSuite}
-                  removeSuite={this.state.project.deleteSuite}
-                  createTest={this.createTest}
-                  moveTest={this.moveTest}
-                  deleteTest={this.deleteTest}
-                />
-                <Editor
-                  url={this.state.project.url}
-                  urls={this.state.project.urls}
-                  setUrl={this.state.project.setUrl}
-                  test={UiState.selectedTest.test}
-                />
-              </SplitPane>
-            </div>
-          </div>
-          <Console height={UiState.consoleHeight} />
-        </SplitPane>
-        <Modal project={this.state.project} />
-        <Changelog />
-        <Tooltip />
-=======
         <SuiteDropzone loadProject={loadProject.bind(undefined, project)}>
           <SplitPane
             split="horizontal"
@@ -220,7 +172,6 @@
                 changeName={this.state.project.changeName}
                 load={loadProject.bind(undefined, project)}
                 save={() => saveProject(project)}
-                export={() => exportProject(project)}
               />
               <div className={classNames("content", { dragging: UiState.navigationDragging })}>
                 <SplitPane
@@ -249,14 +200,12 @@
                 </SplitPane>
               </div>
             </div>
-            <Console
-              height={UiState.consoleHeight}
-              restoreSize={UiState.restoreConsoleSize} />
+            <Console height={UiState.consoleHeight} restoreSize={UiState.restoreConsoleSize} />
           </SplitPane>
           <Modal project={this.state.project} />
+          <Changelog />
           <Tooltip />
         </SuiteDropzone>
->>>>>>> 48e2b3cf
       </div>
     );
   }
